package mesosphere.marathon
package api.v2

import com.typesafe.scalalogging.StrictLogging
import javax.inject.Inject
import javax.servlet.http.HttpServletRequest
import javax.ws.rs._
import javax.ws.rs.container.{AsyncResponse, Suspended}
import javax.ws.rs.core.{Context, MediaType, Response}
import mesosphere.marathon.api.EndpointsHelper.ListTasks
import mesosphere.marathon.api._
import mesosphere.marathon.core.appinfo.EnrichedTask
import mesosphere.marathon.core.group.GroupManager
import mesosphere.marathon.core.health.HealthCheckManager
import mesosphere.marathon.core.instance.Instance
import mesosphere.marathon.core.task.Task
import mesosphere.marathon.core.task.tracker.InstanceTracker
import mesosphere.marathon.core.task.tracker.InstanceTracker.InstancesBySpec
import mesosphere.marathon.plugin.auth._
import mesosphere.marathon.raml.AnyToRaml
import mesosphere.marathon.raml.TaskConversion._
import mesosphere.marathon.state.AbsolutePathId
import mesosphere.marathon.state.PathId._
import mesosphere.marathon.util.toRichFuture

import scala.async.Async._
import scala.concurrent.{ExecutionContext, Future}
import scala.util.{Failure, Success}

@Consumes(Array(MediaType.APPLICATION_JSON))
@Produces(Array(MediaType.APPLICATION_JSON))
class AppTasksResource @Inject() (
    instanceTracker: InstanceTracker,
    taskKiller: TaskKiller,
    healthCheckManager: HealthCheckManager,
    val config: MarathonConf,
    groupManager: GroupManager,
    val authorizer: Authorizer,
    val authenticator: Authenticator)(implicit val executionContext: ExecutionContext) extends AuthResource with StrictLogging {

  val GroupTasks = """^((?:.+/)|)\*$""".r

  @GET
  def indexJson(
    @PathParam("appId") id: String,
    @Context req: HttpServletRequest, @Suspended asyncResponse: AsyncResponse): Unit = sendResponse(asyncResponse) {
    async {
<<<<<<< HEAD
      implicit val identity: Identity = await(authenticatedAsync(req))
      val instancesBySpec: InstancesBySpec = await(instanceTracker.instancesBySpec)
      getTasksForId(id, instancesBySpec)
    }.flatten
  }

  private[this] def getTasksForId(id: String, instancesBySpec: InstancesBySpec)(implicit identity: Identity): Future[Response] = {
    id match {
      case GroupTasks(gid) =>
        val groupPath = gid.toAbsolutePath
        val maybeGroup = groupManager.group(groupPath)
        withAuthorization(ViewGroup, maybeGroup, Future.successful(unknownGroup(groupPath))) { group =>
          async {
            val tasks = await(runningTasks(group.transitiveAppIds, instancesBySpec)).toRaml
            ok(jsonObjString("tasks" -> tasks))
=======
      implicit val identity = await(authenticatedAsync(req))
      val instancesBySpec = await(instanceTracker.instancesBySpec)
      id match {
        case GroupTasks(gid) =>
          val groupPath = gid.toAbsolutePath
          val maybeGroup = groupManager.group(groupPath)
          await(withAuthorization(ViewGroup, maybeGroup, Future.successful(unknownGroup(groupPath))) { group =>
            async {
              val tasks = await(runningTasks(group.transitiveAppIds, instancesBySpec)).toRaml
              ok(raml.TaskList(tasks))
            }
          })
        case _ =>
          val appId = id.toAbsolutePath
          val maybeApp = groupManager.app(appId)
          val tasks = await(runningTasks(Set(appId), instancesBySpec)).toRaml
          withAuthorization(ViewRunSpec, maybeApp, unknownApp(appId)) { _ =>
            ok(raml.TaskList(tasks))
>>>>>>> 16025329
          }
        }
      case _ =>
        val appId = id.toAbsolutePath
        val maybeApp = groupManager.app(appId)
        withAuthorization(ViewRunSpec, maybeApp, Future.successful(unknownApp(appId))) { _ =>
          async {
            val tasks = await(runningTasks(Set(appId), instancesBySpec)).toRaml
            ok(jsonObjString("tasks" -> tasks))
          }
        }
    }
  }

  private[this] def runningTasks(appIds: Iterable[AbsolutePathId], instancesBySpec: InstancesBySpec): Future[Vector[EnrichedTask]] = {
    Future.sequence(appIds.withFilter(instancesBySpec.hasSpecInstances).map { id =>
      async {
        val health = await(healthCheckManager.statuses(id))
        instancesBySpec.specInstances(id).flatMap { i =>
          EnrichedTask.fromInstance(i, healthCheckResults = health.getOrElse(i.instanceId, Nil))
        }
      }
    }).map(_.iterator.flatten.toVector)
  }

  @GET
  @Produces(Array(RestResource.TEXT_PLAIN_LOW))
  def indexTxt(
    @PathParam("appId") appId: String,
    @Context req: HttpServletRequest, @Suspended asyncResponse: AsyncResponse): Unit = sendResponse(asyncResponse) {
    async {
      implicit val identity = await(authenticatedAsync(req))
      val id = appId.toAbsolutePath
      val instancesBySpec = await(instanceTracker.instancesBySpec)
      withAuthorization(ViewRunSpec, groupManager.app(id), unknownApp(id)) { app =>
        ok(EndpointsHelper.appsToEndpointString(ListTasks(instancesBySpec, Seq(app))))
      }
    }
  }

  @DELETE
  def deleteMany(
    @PathParam("appId") appId: String,
    @QueryParam("host") host: String,
    @QueryParam("scale")@DefaultValue("false") scale: Boolean = false,
    @QueryParam("force")@DefaultValue("false") force: Boolean = false,
    @QueryParam("wipe")@DefaultValue("false") wipe: Boolean = false,
    @Context req: HttpServletRequest, @Suspended asyncResponse: AsyncResponse): Unit = sendResponse(asyncResponse) {
    async {
      implicit val identity = await(authenticatedAsync(req))
      val pathId = appId.toAbsolutePath

      def findToKill(appTasks: Seq[Instance]): Seq[Instance] = {
        Option(host).fold(appTasks) { hostname =>
          appTasks.filter(_.hostname.contains(hostname) || hostname == "*")
        }
      }

      if (scale && wipe) throw new BadRequestException("You cannot use scale and wipe at the same time.")

      if (scale) {
        val deploymentF = taskKiller.killAndScale(pathId, findToKill, force)
        deploymentResult(await(deploymentF))
      } else {
        await(taskKiller.kill(pathId, findToKill, wipe).asTry) match {
          case Success(instances) =>
            val healthStatuses = await(healthCheckManager.statuses(pathId))
            val enrichedTasks: Seq[EnrichedTask] = instances.flatMap { i =>
              EnrichedTask.singleFromInstance(i, healthCheckResults = healthStatuses.getOrElse(i.instanceId, Nil))
            }
            ok(raml.TaskList(enrichedTasks.toRaml))
          case Failure(PathNotFoundException(appId, version)) => unknownApp(appId, version)
          case Failure(exception) => {
            logger.error("Failed to execute TaskKiller.kill", exception)
            status(Response.Status.INTERNAL_SERVER_ERROR)
          }
        }
      }
    }
  }

  @DELETE
  @Path("{taskId}")
  def deleteOne(
    @PathParam("appId") appId: String,
    @PathParam("taskId") id: String,
    @QueryParam("scale")@DefaultValue("false") scale: Boolean = false,
    @QueryParam("force")@DefaultValue("false") force: Boolean = false,
    @QueryParam("wipe")@DefaultValue("false") wipe: Boolean = false,
    @Context req: HttpServletRequest, @Suspended asyncResponse: AsyncResponse): Unit = sendResponse(asyncResponse) {
    async {
      implicit val identity = await(authenticatedAsync(req))
      val pathId = appId.toAbsolutePath

      def findToKill(appTasks: Seq[Instance]): Seq[Instance] = {
        try {
          val instanceId = Task.Id.parse(id).instanceId
          appTasks.filter(_.instanceId == instanceId)
        } catch {
          // the id can not be translated to an instanceId
          case _: MatchError => Seq.empty
        }
      }

      if (scale && wipe) throw new BadRequestException("You cannot use scale and wipe at the same time.")

      if (scale) {
        val deploymentF = taskKiller.killAndScale(pathId, findToKill, force)
        deploymentResult(await(deploymentF))
      } else {
        await(taskKiller.kill(pathId, findToKill, wipe).asTry) match {
          case Success(instances) =>
            val healthStatuses = await(healthCheckManager.statuses(pathId))
            instances.headOption match {
              case None =>
                unknownTask(id)
              case Some(i) =>
                val killedTask = EnrichedTask.singleFromInstance(i).get
                val enrichedTask = killedTask.copy(healthCheckResults = healthStatuses.getOrElse(i.instanceId, Nil))
                ok(raml.TaskSingle(enrichedTask.toRaml))
            }
          case Failure(PathNotFoundException(appId, version)) => unknownApp(appId, version)
          case Failure(exception) => {
            logger.error("Failed to execute TaskKiller.kill", exception)
            status(Response.Status.INTERNAL_SERVER_ERROR)
          }
        }
      }
    }
  }
}<|MERGE_RESOLUTION|>--- conflicted
+++ resolved
@@ -44,24 +44,7 @@
   def indexJson(
     @PathParam("appId") id: String,
     @Context req: HttpServletRequest, @Suspended asyncResponse: AsyncResponse): Unit = sendResponse(asyncResponse) {
-    async {
-<<<<<<< HEAD
-      implicit val identity: Identity = await(authenticatedAsync(req))
-      val instancesBySpec: InstancesBySpec = await(instanceTracker.instancesBySpec)
-      getTasksForId(id, instancesBySpec)
-    }.flatten
-  }
-
-  private[this] def getTasksForId(id: String, instancesBySpec: InstancesBySpec)(implicit identity: Identity): Future[Response] = {
-    id match {
-      case GroupTasks(gid) =>
-        val groupPath = gid.toAbsolutePath
-        val maybeGroup = groupManager.group(groupPath)
-        withAuthorization(ViewGroup, maybeGroup, Future.successful(unknownGroup(groupPath))) { group =>
-          async {
-            val tasks = await(runningTasks(group.transitiveAppIds, instancesBySpec)).toRaml
-            ok(jsonObjString("tasks" -> tasks))
-=======
+    async { // linter:ignore AssigningOptionToNull
       implicit val identity = await(authenticatedAsync(req))
       val instancesBySpec = await(instanceTracker.instancesBySpec)
       id match {
@@ -80,18 +63,8 @@
           val tasks = await(runningTasks(Set(appId), instancesBySpec)).toRaml
           withAuthorization(ViewRunSpec, maybeApp, unknownApp(appId)) { _ =>
             ok(raml.TaskList(tasks))
->>>>>>> 16025329
           }
-        }
-      case _ =>
-        val appId = id.toAbsolutePath
-        val maybeApp = groupManager.app(appId)
-        withAuthorization(ViewRunSpec, maybeApp, Future.successful(unknownApp(appId))) { _ =>
-          async {
-            val tasks = await(runningTasks(Set(appId), instancesBySpec)).toRaml
-            ok(jsonObjString("tasks" -> tasks))
-          }
-        }
+      }
     }
   }
 
