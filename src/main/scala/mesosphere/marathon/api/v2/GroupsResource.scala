--- conflicted
+++ resolved
@@ -149,12 +149,7 @@
       implicit val identity = await(authenticatedAsync(req))
 
       val originalRootGroup = groupManager.rootGroup()
-<<<<<<< HEAD
-      val rootPath = validateOrThrow(id.toRootPath)
-      println(s"root path $rootPath")
-=======
       val rootPath = validateOrThrow(id.toAbsolutePath)
->>>>>>> 89c47455
       val raw = Json.parse(body).as[raml.GroupUpdate]
       val effectivePath = raw.id.map(id => validateOrThrow(PathId(id)).canonicalPath(rootPath)).getOrElse(rootPath)
       println(s"effective $effectivePath")
@@ -345,35 +340,4 @@
   private def authzSelector(implicit authz: Authorizer, identity: Identity) = Selector[Group] { g =>
     authz.isAuthorized(identity, ViewGroup, g)
   }
-<<<<<<< HEAD
-=======
-
-  import Normalization._
-
-  /**
-    * performs basic app validation and normalization for all apps (transitively) for the given group-update.
-    */
-  def normalizeApps(rootGroup: RootGroup, rootPath: AbsolutePathId, update: raml.GroupUpdate, config: MarathonConf): raml.GroupUpdate = {
-    // note: we take special care to:
-    // (a) canonize and rewrite the app ID before normalization, and;
-    // (b) canonize BUT NOT REWRITE the group ID while iterating (validation has special rules re: number of set fields)
-
-    // convert apps to canonical form here
-    val groupPath = update.id.map(PathId(_).canonicalPath(rootPath)).getOrElse(rootPath)
-    val apps = update.apps.map(_.map { a =>
-
-      val roleSettings = RoleSettings.forService(config, PathId(a.id).canonicalPath(groupPath), rootGroup)
-      val normalizationConfig = AppNormalization.Configuration(config, roleSettings)
-      implicit val validateAndNormalizeApp: Normalization[raml.App] = appNormalization(normalizationConfig)(AppNormalization.withCanonizedIds())
-
-      a.copy(id = a.id.toPath.canonicalPath(groupPath).toString).normalize
-    })
-
-    val groups = update.groups.map(_.map { g =>
-      normalizeApps(rootGroup, groupPath, g, config)
-    })
-
-    update.copy(apps = apps, groups = groups)
-  }
->>>>>>> 89c47455
 }