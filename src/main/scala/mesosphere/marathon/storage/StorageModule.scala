package mesosphere.marathon
package storage

import akka.actor.{ActorSystem, Scheduler}
import akka.stream.Materializer
import mesosphere.marathon.core.storage.backup.PersistentStoreBackup
import mesosphere.marathon.core.storage.store.PersistenceStore
import mesosphere.marathon.core.storage.store.impl.cache.LoadTimeCachingPersistenceStore
import mesosphere.marathon.core.storage.store.impl.zk.{RichCuratorFramework, ZkId, ZkSerialized}
import mesosphere.marathon.metrics.Metrics
import mesosphere.marathon.state.RootGroup
import mesosphere.marathon.storage.migration.{Migration, ServiceDefinitionRepository}
import mesosphere.marathon.storage.repository._

import scala.collection.immutable.Seq
import scala.concurrent.ExecutionContext

/**
  * Provides the repositories for all persistable entities.
  */
trait StorageModule {
  val persistenceStore: PersistenceStore[_, _, _]
  val instanceRepository: InstanceRepository
  val deploymentRepository: DeploymentRepository
  val taskFailureRepository: TaskFailureRepository
  val groupRepository: GroupRepository
  val frameworkIdRepository: FrameworkIdRepository
  val runtimeConfigurationRepository: RuntimeConfigurationRepository
  val migration: Migration
  val leadershipInitializers: Seq[PrePostDriverCallback]
  val persistentStoreBackup: PersistentStoreBackup
}

object StorageModule {
  def apply(metrics: Metrics, conf: MarathonConf, curatorFramework: RichCuratorFramework)(
    implicit
    mat: Materializer, ctx: ExecutionContext,
    scheduler: Scheduler, actorSystem: ActorSystem): StorageModule = {
    val currentConfig = StorageConfig(conf, curatorFramework)
    apply(metrics, currentConfig, RootGroup.NewGroupStrategy.fromConfig(conf.newGroupEnforceRole()), conf.mesosRole())
  }

  def apply(
    metrics: Metrics, config: StorageConfig, newGroupStrategy: RootGroup.NewGroupStrategy, defaultMesosRole: String)(
    implicit
    mat: Materializer, ctx: ExecutionContext,
    scheduler: Scheduler, actorSystem: ActorSystem): StorageModule = {

    config match {
      case _: InMem => throw new IllegalArgumentException("InMem Storage Module is not supported")
      case zk: CuratorZk =>
        val store: PersistenceStore[ZkId, String, ZkSerialized] = zk.store(metrics)
        val appRepository = AppRepository.zkRepository(store)
        val podRepository = PodRepository.zkRepository(store)
        val groupRepository = GroupRepository.zkRepository(store, appRepository, podRepository, zk.groupVersionsCacheSize, newGroupStrategy)

        val instanceRepository = InstanceRepository.zkRepository(store)
        val deploymentRepository = DeploymentRepository.zkRepository(metrics, store, groupRepository,
          appRepository, podRepository, zk.maxVersions, zk.storageCompactionScanBatchSize, zk.storageCompactionInterval)
        val taskFailureRepository = TaskFailureRepository.zkRepository(store)
        val frameworkIdRepository = FrameworkIdRepository.zkRepository(store)
        val runtimeConfigurationRepository = RuntimeConfigurationRepository.zkRepository(store)

        val leadershipInitializers = store match {
          case s: LoadTimeCachingPersistenceStore[_, _, _] =>
            Seq(s)
          case _ =>
            Nil
        }

        val backup = PersistentStoreBackup(store)
        val migration = new Migration(zk.availableFeatures, defaultMesosRole, store, appRepository, podRepository, groupRepository,
          deploymentRepository, instanceRepository,
          taskFailureRepository, frameworkIdRepository, ServiceDefinitionRepository.zkRepository(store), runtimeConfigurationRepository, backup, config)

        StorageModuleImpl(
          store,
          instanceRepository,
          deploymentRepository,
          taskFailureRepository,
          groupRepository,
          frameworkIdRepository,
          runtimeConfigurationRepository,
          migration,
          leadershipInitializers,
          backup
        )
<<<<<<< HEAD
=======
      case mem: InMem =>
        val store = mem.store(metrics)
        val appRepository = AppRepository.inMemRepository(store)
        val podRepository = PodRepository.inMemRepository(store)
        val instanceRepository = InstanceRepository.inMemRepository(store)
        val groupRepository = GroupRepository.inMemRepository(store, appRepository, podRepository, mem.groupVersionsCacheSize, newGroupStrategy)
        val deploymentRepository = DeploymentRepository.inMemRepository(metrics, store, groupRepository,
          appRepository, podRepository, mem.maxVersions, mem.storageCompactionScanBatchSize)
        val taskFailureRepository = TaskFailureRepository.inMemRepository(store)
        val frameworkIdRepository = FrameworkIdRepository.inMemRepository(store)
        val runtimeConfigurationRepository = RuntimeConfigurationRepository.inMemRepository(store)

        val leadershipInitializers = store match {
          case s: LoadTimeCachingPersistenceStore[_, _, _] =>
            Seq(s)
          case _ =>
            Nil
        }

        val backup = PersistentStoreBackup(store)
        val migration = new Migration(mem.availableFeatures, defaultMesosRole, ???, appRepository, podRepository, groupRepository,
          deploymentRepository, instanceRepository,
          taskFailureRepository, frameworkIdRepository, ServiceDefinitionRepository.inMemRepository(store), runtimeConfigurationRepository, backup, config)

        StorageModuleImpl(
          store,
          instanceRepository,
          deploymentRepository,
          taskFailureRepository,
          groupRepository,
          frameworkIdRepository,
          runtimeConfigurationRepository,
          migration,
          leadershipInitializers,
          backup
        )
>>>>>>> 16025329
    }
  }
}

private[storage] case class StorageModuleImpl(
    persistenceStore: PersistenceStore[_, _, _],
    instanceRepository: InstanceRepository,
    deploymentRepository: DeploymentRepository,
    taskFailureRepository: TaskFailureRepository,
    groupRepository: GroupRepository,
    frameworkIdRepository: FrameworkIdRepository,
    runtimeConfigurationRepository: RuntimeConfigurationRepository,
    migration: Migration,
    leadershipInitializers: Seq[PrePostDriverCallback],
    persistentStoreBackup: PersistentStoreBackup
) extends StorageModule<|MERGE_RESOLUTION|>--- conflicted
+++ resolved
@@ -85,45 +85,6 @@
           leadershipInitializers,
           backup
         )
-<<<<<<< HEAD
-=======
-      case mem: InMem =>
-        val store = mem.store(metrics)
-        val appRepository = AppRepository.inMemRepository(store)
-        val podRepository = PodRepository.inMemRepository(store)
-        val instanceRepository = InstanceRepository.inMemRepository(store)
-        val groupRepository = GroupRepository.inMemRepository(store, appRepository, podRepository, mem.groupVersionsCacheSize, newGroupStrategy)
-        val deploymentRepository = DeploymentRepository.inMemRepository(metrics, store, groupRepository,
-          appRepository, podRepository, mem.maxVersions, mem.storageCompactionScanBatchSize)
-        val taskFailureRepository = TaskFailureRepository.inMemRepository(store)
-        val frameworkIdRepository = FrameworkIdRepository.inMemRepository(store)
-        val runtimeConfigurationRepository = RuntimeConfigurationRepository.inMemRepository(store)
-
-        val leadershipInitializers = store match {
-          case s: LoadTimeCachingPersistenceStore[_, _, _] =>
-            Seq(s)
-          case _ =>
-            Nil
-        }
-
-        val backup = PersistentStoreBackup(store)
-        val migration = new Migration(mem.availableFeatures, defaultMesosRole, ???, appRepository, podRepository, groupRepository,
-          deploymentRepository, instanceRepository,
-          taskFailureRepository, frameworkIdRepository, ServiceDefinitionRepository.inMemRepository(store), runtimeConfigurationRepository, backup, config)
-
-        StorageModuleImpl(
-          store,
-          instanceRepository,
-          deploymentRepository,
-          taskFailureRepository,
-          groupRepository,
-          frameworkIdRepository,
-          runtimeConfigurationRepository,
-          migration,
-          leadershipInitializers,
-          backup
-        )
->>>>>>> 16025329
     }
   }
 }
